--- conflicted
+++ resolved
@@ -1,48 +1,28 @@
 class Moribito < Formula
   desc "LDAP CLI Explorer - Interactive terminal-based LDAP client with TUI"
   homepage "https://github.com/ericschmar/moribito"
-<<<<<<< HEAD
   version "v0.2.1"
-=======
-  version "2.0.0"
->>>>>>> 0637159f
   license "MIT"
 
   on_macos do
     if Hardware::CPU.intel?
       url "https://github.com/ericschmar/moribito/releases/download/v#{version}/moribito-darwin-amd64"
-<<<<<<< HEAD
-      sha256 "REPLACE_DARWIN_AMD64_SHA256"
-    end
-    if Hardware::CPU.arm?
-      url "https://github.com/ericschmar/moribito/releases/download/v#{version}/moribito-darwin-arm64"  
-      sha256 "REPLACE_DARWIN_ARM64_SHA256"
-=======
       sha256 ""
     end
     if Hardware::CPU.arm?
       url "https://github.com/ericschmar/moribito/releases/download/v#{version}/moribito-darwin-arm64"  
       sha256 ""
->>>>>>> 0637159f
     end
   end
 
   on_linux do
     if Hardware::CPU.intel?
       url "https://github.com/ericschmar/moribito/releases/download/v#{version}/moribito-linux-amd64"
-<<<<<<< HEAD
-      sha256 "REPLACE_LINUX_AMD64_SHA256"
-    end
-    if Hardware::CPU.arm? && Hardware::CPU.is_64_bit?
-      url "https://github.com/ericschmar/moribito/releases/download/v#{version}/moribito-linux-arm64"
-      sha256 "REPLACE_LINUX_ARM64_SHA256"
-=======
       sha256 ""
     end
     if Hardware::CPU.arm? && Hardware::CPU.is_64_bit?
       url "https://github.com/ericschmar/moribito/releases/download/v#{version}/moribito-linux-arm64"
       sha256 ""
->>>>>>> 0637159f
     end
   end
 
