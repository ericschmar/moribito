--- conflicted
+++ resolved
@@ -219,11 +219,6 @@
 		}
 		qv.adjustViewport()
 	case "page_down":
-<<<<<<< HEAD
-		qv.cursor += qv.height - 8
-		if qv.cursor >= len(qv.ResultLines) {
-			qv.cursor = len(qv.ResultLines) - 1
-=======
 		_, contentHeight := qv.container.GetContentDimensions()
 		if qv.container == nil {
 			contentHeight = qv.height
@@ -231,7 +226,6 @@
 		qv.cursor += contentHeight - 8
 		if qv.cursor >= len(qv.resultLines) {
 			qv.cursor = len(qv.resultLines) - 1
->>>>>>> 0b72a20e
 		}
 		qv.adjustViewport()
 
