--- conflicted
+++ resolved
@@ -2,12 +2,8 @@
 
 import (
 	"testing"
-<<<<<<< HEAD
-
 	"github.com/charmbracelet/bubbletea"
 	"github.com/ericschmar/moribito/internal/ldap"
-=======
->>>>>>> 228ae5fa
 )
 
 func TestViewportConsistency(t *testing.T) {
