--- conflicted
+++ resolved
@@ -77,11 +77,6 @@
 			}
 			tv.adjustViewport()
 		case "page_down":
-<<<<<<< HEAD
-			tv.cursor += tv.height
-			if tv.cursor >= len(tv.FlattenedTree) {
-				tv.cursor = len(tv.FlattenedTree) - 1
-=======
 			_, contentHeight := tv.container.GetContentDimensions()
 			if tv.container == nil {
 				contentHeight = tv.height
@@ -89,7 +84,6 @@
 			tv.cursor += contentHeight
 			if tv.cursor >= len(tv.flattenedTree) {
 				tv.cursor = len(tv.flattenedTree) - 1
->>>>>>> 0b72a20e
 			}
 			tv.adjustViewport()
 		case "home":
@@ -134,7 +128,6 @@
 		return tv.container.RenderCentered("Loading LDAP tree...")
 	}
 
-<<<<<<< HEAD
 	if len(tv.FlattenedTree) == 0 {
 		return lipgloss.NewStyle().
 			Width(tv.width).
@@ -142,10 +135,6 @@
 			AlignHorizontal(lipgloss.Center).
 			AlignVertical(lipgloss.Center).
 			Render("No entries found")
-=======
-	if len(tv.flattenedTree) == 0 {
-		return tv.container.RenderCentered("No entries found")
->>>>>>> 0b72a20e
 	}
 
 	// Get content dimensions
@@ -153,7 +142,6 @@
 
 	var lines []string
 	visibleStart := tv.viewport
-<<<<<<< HEAD
 	visibleEnd := visibleStart + tv.height
 	if visibleEnd > len(tv.FlattenedTree) {
 		visibleEnd = len(tv.FlattenedTree)
@@ -167,16 +155,6 @@
 		zoneID := fmt.Sprintf("tree-item-%d", i)
 		line = zone.Mark(zoneID, line)
 		
-=======
-	visibleEnd := visibleStart + contentHeight
-	if visibleEnd > len(tv.flattenedTree) {
-		visibleEnd = len(tv.flattenedTree)
-	}
-
-	for i := visibleStart; i < visibleEnd; i++ {
-		item := tv.flattenedTree[i]
-		line := tv.renderTreeItem(item, i == tv.cursor, contentWidth)
->>>>>>> 0b72a20e
 		lines = append(lines, line)
 	}
 
