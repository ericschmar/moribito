--- conflicted
+++ resolved
@@ -132,29 +132,7 @@
 			Render("No entries found")
 	}
 
-<<<<<<< HEAD
 	return tv.viewport.View()
-=======
-	var lines []string
-	visibleStart := tv.viewport
-	visibleEnd := visibleStart + tv.height
-	if visibleEnd > len(tv.flattenedTree) {
-		visibleEnd = len(tv.flattenedTree)
-	}
-
-	for i := visibleStart; i < visibleEnd; i++ {
-		item := tv.flattenedTree[i]
-		line := tv.renderTreeItem(item, i == tv.cursor)
-		lines = append(lines, line)
-	}
-
-	// Fill remaining space - but respect the allocated height
-	for len(lines) < tv.height {
-		lines = append(lines, "")
-	}
-
-	return strings.Join(lines, "\n")
->>>>>>> 5ad58f5f
 }
 
 // renderTreeItem renders a single tree item
