package tui

import (
	"fmt"

	"github.com/charmbracelet/bubbletea"
	"github.com/charmbracelet/lipgloss"
	"github.com/ericschmar/ldap-cli/internal/config"
	"github.com/ericschmar/ldap-cli/internal/ldap"
)

// ViewMode represents the current view mode
type ViewMode int

const (
	ViewModeStart ViewMode = iota
	ViewModeTree
	ViewModeRecord
	ViewModeQuery
)

// Model represents the main TUI model
type Model struct {
	client      *ldap.Client
	startView   *StartView
	tree        *TreeView
	recordView  *RecordView
	queryView   *QueryView
	currentView ViewMode
	width       int
	height      int
	err         error
	statusMsg   string
	quitting    bool
}

// NewModel creates a new TUI model
func NewModel(client *ldap.Client) *Model {
	cfg := config.Default() // Use default config
	return &Model{
		client:      client,
		startView:   NewStartView(cfg),
		tree:        NewTreeView(client),
		recordView:  NewRecordView(),
		queryView:   NewQueryView(client),
		currentView: ViewModeStart,
	}
}

// NewModelWithPageSize creates a new TUI model with specified page size for queries
func NewModelWithPageSize(client *ldap.Client, cfg *config.Config) *Model {
	var tree *TreeView
	var queryView *QueryView

	if client != nil {
		tree = NewTreeView(client)
		queryView = NewQueryViewWithPageSize(client, cfg.Pagination.PageSize)
	}

	return &Model{
		client:      client,
		startView:   NewStartView(cfg),
		tree:        tree,
		recordView:  NewRecordView(),
		queryView:   queryView,
		currentView: ViewModeStart,
	}
}

// Init initializes the model
func (m *Model) Init() tea.Cmd {
	var cmds []tea.Cmd

	if m.tree != nil {
		cmds = append(cmds, m.tree.Init())
	}

	cmds = append(cmds, tea.EnterAltScreen)

	return tea.Batch(cmds...)
}

// Update handles messages
func (m *Model) Update(msg tea.Msg) (tea.Model, tea.Cmd) {
	var cmds []tea.Cmd

	switch msg := msg.(type) {
	case tea.WindowSizeMsg:
		m.width = msg.Width
		m.height = msg.Height

		// Update child views
		m.startView.SetSize(msg.Width, msg.Height-3) // Reserve space for status and help
		if m.tree != nil {
			m.tree.SetSize(msg.Width, msg.Height-3)
		}
		m.recordView.SetSize(msg.Width, msg.Height-3)
		if m.queryView != nil {
			m.queryView.SetSize(msg.Width, msg.Height-3)
		}

	case tea.KeyMsg:
		switch msg.String() {
		case "ctrl+c", "q":
			m.quitting = true
			return m, tea.Quit
		case "tab":
			return m.switchView(), nil
<<<<<<< HEAD
		case "0":
			m.currentView = ViewModeStart
			return m, nil
		case "1":
			if m.tree != nil {
				m.currentView = ViewModeTree
			}
			return m, nil
		case "2":
			m.currentView = ViewModeRecord
			return m, nil
		case "3":
			if m.queryView != nil {
=======
		case "1", "2", "3":
			// Skip global navigation keys if we're in query view input mode
			if m.currentView == ViewModeQuery && m.queryView != nil && m.queryView.IsInputMode() {
				break // Let the query view handle the input
			}
			// Handle navigation keys for view switching
			switch msg.String() {
			case "1":
				m.currentView = ViewModeTree
			case "2":
				m.currentView = ViewModeRecord
			case "3":
>>>>>>> 9a7829df
				m.currentView = ViewModeQuery
			}
			return m, nil
		}

	case ErrorMsg:
		m.err = msg.Err
		return m, nil

	case StatusMsg:
		m.statusMsg = msg.Message
		return m, nil

	case ShowRecordMsg:
		m.recordView.SetEntry(msg.Entry)
		m.currentView = ViewModeRecord
		return m, nil
	}

	// Forward messages to current view
	switch m.currentView {
	case ViewModeStart:
		newModel, cmd := m.startView.Update(msg)
		m.startView = newModel.(*StartView)
		cmds = append(cmds, cmd)

	case ViewModeTree:
		if m.tree != nil {
			newModel, cmd := m.tree.Update(msg)
			m.tree = newModel.(*TreeView)
			cmds = append(cmds, cmd)
		}

	case ViewModeRecord:
		newModel, cmd := m.recordView.Update(msg)
		m.recordView = newModel.(*RecordView)
		cmds = append(cmds, cmd)

	case ViewModeQuery:
		if m.queryView != nil {
			newModel, cmd := m.queryView.Update(msg)
			m.queryView = newModel.(*QueryView)
			cmds = append(cmds, cmd)
		}
	}

	return m, tea.Batch(cmds...)
}

// View renders the model
func (m *Model) View() string {
	if m.quitting {
		return "Goodbye!\n"
	}

	var content string

	switch m.currentView {
	case ViewModeStart:
		content = m.startView.View()
	case ViewModeTree:
		if m.tree != nil {
			content = m.tree.View()
		} else {
			content = "Tree view not available without LDAP connection"
		}
	case ViewModeRecord:
		content = m.recordView.View()
	case ViewModeQuery:
		if m.queryView != nil {
			content = m.queryView.View()
		} else {
			content = "Query view not available without LDAP connection"
		}
	}

	// Status bar
	status := m.renderStatusBar()

	// Help bar
	help := m.renderHelpBar()

	return content + "\n" + status + "\n" + help
}

func (m *Model) switchView() *Model {
	switch m.currentView {
	case ViewModeStart:
		if m.tree != nil {
			m.currentView = ViewModeTree
		} else {
			m.currentView = ViewModeRecord
		}
	case ViewModeTree:
		m.currentView = ViewModeRecord
	case ViewModeRecord:
		if m.queryView != nil {
			m.currentView = ViewModeQuery
		} else {
			m.currentView = ViewModeStart
		}
	case ViewModeQuery:
		m.currentView = ViewModeStart
	}
	return m
}

func (m *Model) renderStatusBar() string {
	var viewName string
	switch m.currentView {
	case ViewModeStart:
		viewName = "Start Page"
	case ViewModeTree:
		viewName = "Tree Explorer"
	case ViewModeRecord:
		viewName = "Record View"
	case ViewModeQuery:
		viewName = "Query Interface"
	}

	status := fmt.Sprintf("View: %s", viewName)
	if m.statusMsg != "" {
		status += fmt.Sprintf(" | %s", m.statusMsg)
	}
	if m.err != nil {
		status += fmt.Sprintf(" | Error: %s", m.err.Error())
	}

	return lipgloss.NewStyle().
		Background(lipgloss.Color("240")).
		Foreground(lipgloss.Color("15")).
		Width(m.width).
		Padding(0, 1).
		Render(status)
}

func (m *Model) renderHelpBar() string {
	help := "Keys: [q]uit • [tab] switch view • [0]start [1]tree [2]record [3]query"

	switch m.currentView {
	case ViewModeStart:
		help += " • [↑↓] navigate • [enter] edit • [esc] cancel"
	case ViewModeTree:
		help += " • [↑↓] navigate • [→] expand • [←] collapse • [enter] view record"
	case ViewModeRecord:
		help += " • [↑↓] scroll • [c] copy value"
	case ViewModeQuery:
		help += " • [enter] execute query • [esc] clear"
	}

	return lipgloss.NewStyle().
		Foreground(lipgloss.Color("241")).
		Width(m.width).
		Padding(0, 1).
		Render(help)
}

// Custom messages
type ErrorMsg struct {
	Err error
}

type StatusMsg struct {
	Message string
}

type ShowRecordMsg struct {
	Entry *ldap.Entry
}

// Helper functions for sending messages
func SendError(err error) tea.Cmd {
	return func() tea.Msg {
		return ErrorMsg{Err: err}
	}
}

func SendStatus(msg string) tea.Cmd {
	return func() tea.Msg {
		return StatusMsg{Message: msg}
	}
}

func ShowRecord(entry *ldap.Entry) tea.Cmd {
	return func() tea.Msg {
		return ShowRecordMsg{Entry: entry}
	}
}<|MERGE_RESOLUTION|>--- conflicted
+++ resolved
@@ -106,21 +106,9 @@
 			return m, tea.Quit
 		case "tab":
 			return m.switchView(), nil
-<<<<<<< HEAD
 		case "0":
 			m.currentView = ViewModeStart
 			return m, nil
-		case "1":
-			if m.tree != nil {
-				m.currentView = ViewModeTree
-			}
-			return m, nil
-		case "2":
-			m.currentView = ViewModeRecord
-			return m, nil
-		case "3":
-			if m.queryView != nil {
-=======
 		case "1", "2", "3":
 			// Skip global navigation keys if we're in query view input mode
 			if m.currentView == ViewModeQuery && m.queryView != nil && m.queryView.IsInputMode() {
@@ -133,7 +121,7 @@
 			case "2":
 				m.currentView = ViewModeRecord
 			case "3":
->>>>>>> 9a7829df
+
 				m.currentView = ViewModeQuery
 			}
 			return m, nil
