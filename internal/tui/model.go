--- conflicted
+++ resolved
@@ -35,23 +35,6 @@
 }
 
 // NewModel creates a new TUI model
-<<<<<<< HEAD
-func NewModel(client *ldap.Client, cfg *config.Config) *Model {
-	var tree *TreeView
-	var queryView *QueryView
-
-	if client != nil {
-		tree = NewTreeView(client)
-		queryView = NewQueryView(client)
-	}
-
-	return &Model{
-		client:      client,
-		startView:   NewStartView(cfg),
-		tree:        tree,
-		recordView:  NewRecordView(),
-		queryView:   queryView,
-=======
 func NewModel(client *ldap.Client) *Model {
 	cfg := config.Default() // Use default config
 	return &Model{
@@ -60,7 +43,6 @@
 		tree:        NewTreeView(client),
 		recordView:  NewRecordView(),
 		queryView:   NewQueryView(client),
->>>>>>> 393e0ebb
 		currentView: ViewModeStart,
 	}
 }
@@ -126,19 +108,6 @@
 			return m.switchView(), nil
 		case "0":
 			m.currentView = ViewModeStart
-<<<<<<< HEAD
-			return m, nil
-		case "1":
-			if m.tree != nil {
-				m.currentView = ViewModeTree
-			}
-			return m, nil
-		case "2":
-			m.currentView = ViewModeRecord
-			return m, nil
-		case "3":
-			if m.queryView != nil {
-=======
 			return m, nil
 		case "1", "2", "3":
 			// Skip global navigation keys if we're in query view input mode
@@ -153,7 +122,6 @@
 				m.currentView = ViewModeRecord
 			case "3":
 
->>>>>>> 393e0ebb
 				m.currentView = ViewModeQuery
 			}
 			return m, nil
@@ -228,11 +196,7 @@
 		if m.tree != nil {
 			content = m.tree.View()
 		} else {
-<<<<<<< HEAD
-			content = "Tree view requires LDAP connection"
-=======
 			content = "Tree view not available without LDAP connection"
->>>>>>> 393e0ebb
 		}
 	case ViewModeRecord:
 		content = m.recordView.View()
@@ -240,11 +204,7 @@
 		if m.queryView != nil {
 			content = m.queryView.View()
 		} else {
-<<<<<<< HEAD
-			content = "Query view requires LDAP connection"
-=======
 			content = "Query view not available without LDAP connection"
->>>>>>> 393e0ebb
 		}
 	}
 
