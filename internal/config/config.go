--- conflicted
+++ resolved
@@ -143,7 +143,6 @@
 	case "darwin":
 		// macOS: Prefer ~/.moribito/ as requested in the issue, with fallbacks
 		candidates = append(candidates,
-<<<<<<< HEAD
 			filepath.Join(homeDir, ".moribito", "config.yaml"),        // Primary choice as per issue
 			filepath.Join(homeDir, ".moribito", "config.yml"),
 			filepath.Join(homeDir, "Library", "Application Support", "moribito", "config.yaml"), // macOS standard
@@ -174,30 +173,13 @@
 		candidates = append(candidates,
 			"/etc/moribito/config.yaml",
 			"/etc/moribito/config.yml",
-=======
-			filepath.Join(homeDir, ".moribito.yaml"),                     // New format
-			filepath.Join(homeDir, ".moribito.yml"),                      // New format
-			filepath.Join(homeDir, ".config", "moribito", "config.yaml"), // New format
-			filepath.Join(homeDir, ".config", "moribito", "config.yml"),  // New format
-			filepath.Join(homeDir, ".ldap-cli.yaml"),                     // Legacy support
-			filepath.Join(homeDir, ".ldap-cli.yml"),                      // Legacy support
-			filepath.Join(homeDir, ".config", "ldap-cli", "config.yaml"), // Legacy support
-			filepath.Join(homeDir, ".config", "ldap-cli", "config.yml"),  // Legacy support
->>>>>>> b6cd4fcb
 		)
 	}
 
 	// Add legacy support for all platforms
 	candidates = append(candidates,
-<<<<<<< HEAD
 		filepath.Join(homeDir, ".ldap-cli.yaml"),
 		filepath.Join(homeDir, ".ldap-cli.yml"),
-=======
-		"/etc/moribito/config.yaml", // New format
-		"/etc/moribito/config.yml",  // New format
-		"/etc/ldap-cli/config.yaml", // Legacy support
-		"/etc/ldap-cli/config.yml",  // Legacy support
->>>>>>> b6cd4fcb
 	)
 
 	// Add legacy XDG support for Unix-like systems
