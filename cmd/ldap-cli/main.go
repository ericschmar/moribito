--- conflicted
+++ resolved
@@ -91,39 +91,6 @@
 		cfg.LDAP.BindPass = string(password)
 	}
 
-<<<<<<< HEAD
-	// Validate configuration - allow empty for demo mode
-	// if cfg.LDAP.Host == "" {
-	// 	log.Fatal("LDAP host is required")
-	// }
-	// if cfg.LDAP.BaseDN == "" {
-	// 	log.Fatal("Base DN is required")
-	// }
-
-	// Create LDAP client - allow nil for start page demo mode
-	var client *ldap.Client
-	if cfg.LDAP.Host != "" && cfg.LDAP.BaseDN != "" {
-		ldapConfig := ldap.Config{
-			Host:     cfg.LDAP.Host,
-			Port:     cfg.LDAP.Port,
-			BaseDN:   cfg.LDAP.BaseDN,
-			UseSSL:   cfg.LDAP.UseSSL,
-			UseTLS:   cfg.LDAP.UseTLS,
-			BindUser: cfg.LDAP.BindUser,
-			BindPass: cfg.LDAP.BindPass,
-		}
-
-		var err error
-		client, err = ldap.NewClient(ldapConfig)
-		if err != nil {
-			// For demo purposes, allow starting without connection
-			// log.Fatalf("Failed to connect to LDAP server: %v", err)
-			client = nil
-		}
-		if client != nil {
-			defer client.Close()
-		}
-=======
 	// Validate configuration (but allow for start page testing)
 	if cfg.LDAP.Host == "" || cfg.LDAP.BaseDN == "" {
 		fmt.Println("Warning: LDAP host and/or Base DN not configured.")
@@ -149,7 +116,6 @@
 	}
 	if client != nil {
 		defer client.Close()
->>>>>>> 393e0ebb
 	}
 
 	// Create and run the TUI
